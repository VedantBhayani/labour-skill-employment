--- conflicted
+++ resolved
@@ -1,8 +1,9 @@
+import { useState, useEffect } from "react";
 import { Toaster } from "@/components/ui/toaster";
 import { Toaster as Sonner } from "@/components/ui/sonner";
 import { TooltipProvider } from "@/components/ui/tooltip";
 import { QueryClient, QueryClientProvider } from "@tanstack/react-query";
-import { BrowserRouter, Routes, Route, Navigate } from "react-router-dom";
+import { BrowserRouter, Routes, Route } from "react-router-dom";
 import Index from "./pages/Index";
 import NotFound from "./pages/NotFound";
 import Login from "./pages/Login";
@@ -14,73 +15,63 @@
 import Departments from "./pages/Departments";
 import Reports from "./pages/Reports";
 import Settings from "./pages/Settings";
-import Profile from './pages/Profile';
 import { DashboardLayout } from "./components/layouts/DashboardLayout";
 import { ThemeProvider } from "./components/ThemeProvider";
 
 const queryClient = new QueryClient();
 
-const App = () => (
-  <QueryClientProvider client={queryClient}>
-<<<<<<< HEAD
-    <ThemeProvider>
-      <TooltipProvider>
-        <Toaster />
-        <Sonner />
-        <BrowserRouter>
-          <Routes>
-            {/* Public routes */}
-            <Route path="/login" element={<Login />} />
-            
-            {/* Protected dashboard routes */}
-            <Route path="/" element={<DashboardLayout />}>
-              <Route index element={<Index />} />
-              <Route path="departments" element={<Departments />} />
-              <Route path="tasks" element={<Tasks />} />
-              <Route path="analytics" element={<Analytics />} />
-              <Route path="messages" element={<Messages />} />
-              <Route path="notifications" element={<Notifications />} />
-              <Route path="calendar" element={<Calendar />} />
-              <Route path="reports" element={<Reports />} />
-              <Route path="settings" element={<Settings />} />
-            </Route>
-            
-            {/* Catch all route */}
-            <Route path="*" element={<NotFound />} />
-          </Routes>
-        </BrowserRouter>
-      </TooltipProvider>
-    </ThemeProvider>
-=======
-    <TooltipProvider>
-      <Toaster />
-      <Sonner />
-      <BrowserRouter>
-        <Routes>
-          {/* Public routes */}
-          <Route path="/login" element={<Login />} />
-          
-          {/* Protected dashboard routes */}
-          <Route path="/" element={<DashboardLayout />}>
-            <Route index element={<Index />} />
-            <Route path="departments" element={<Departments />} />
-            <Route path="tasks" element={<Tasks />} />
-            <Route path="analytics" element={<Analytics />} />
-            <Route path="messages" element={<Messages />} />
-            <Route path="notifications" element={<Notifications />} />
-            <Route path="calendar" element={<Calendar />} />
-            <Route path="reports" element={<Reports />} />
-            <Route path="settings" element={<Settings />} />
-            <Route path="profile" element={<Profile />} />
-          </Route>
-          
-          {/* Catch all route */}
-          <Route path="*" element={<NotFound />} />
-        </Routes>
-      </BrowserRouter>
-    </TooltipProvider>
->>>>>>> 77e2ec99
-  </QueryClientProvider>
-);
+const App = () => {
+  const [isLoading, setIsLoading] = useState(true);
+  
+  // Simulate a small delay for theme initialization
+  useEffect(() => {
+    const timer = setTimeout(() => {
+      setIsLoading(false);
+    }, 100);
+    
+    return () => clearTimeout(timer);
+  }, []);
+  
+  if (isLoading) {
+    return (
+      <div className="h-screen flex items-center justify-center bg-background">
+        <div className="animate-pulse text-primary font-bold text-xl">Loading...</div>
+      </div>
+    );
+  }
+  
+  return (
+    <QueryClientProvider client={queryClient}>
+      <ThemeProvider>
+        <TooltipProvider>
+          <Toaster />
+          <Sonner />
+          <BrowserRouter>
+            <Routes>
+              {/* Public routes */}
+              <Route path="/login" element={<Login />} />
+              
+              {/* Protected dashboard routes */}
+              <Route path="/" element={<DashboardLayout />}>
+                <Route index element={<Index />} />
+                <Route path="departments" element={<Departments />} />
+                <Route path="tasks" element={<Tasks />} />
+                <Route path="analytics" element={<Analytics />} />
+                <Route path="messages" element={<Messages />} />
+                <Route path="notifications" element={<Notifications />} />
+                <Route path="calendar" element={<Calendar />} />
+                <Route path="reports" element={<Reports />} />
+                <Route path="settings" element={<Settings />} />
+              </Route>
+              
+              {/* Catch all route */}
+              <Route path="*" element={<NotFound />} />
+            </Routes>
+          </BrowserRouter>
+        </TooltipProvider>
+      </ThemeProvider>
+    </QueryClientProvider>
+  );
+};
 
 export default App;